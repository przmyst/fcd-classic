--- conflicted
+++ resolved
@@ -2,10 +2,7 @@
 import { get } from 'lodash'
 
 import * as lcd from 'lib/lcd'
-<<<<<<< HEAD
 import memoizeCache from 'lib/memoizeCache'
-=======
->>>>>>> 10cdaefd
 
 async function getMoniker(valAddr: string): Promise<string> {
   const validator = await lcd.getValidator(valAddr)
